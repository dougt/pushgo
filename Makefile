SHELL = /bin/sh
HERE = $(shell pwd)
BIN = $(HERE)/bin
GPM = $(HERE)/gpm
DEPS = $(HERE)/.godeps
GOPATH = $(DEPS):$(HERE)

PLATFORM=$(shell uname)

# Setup commands and env vars if there is no system go linked into bin/go
PATH := $(HERE)/bin:$(DEPS)/bin:$(PATH)

PACKAGE = github.com/mozilla-services/pushgo
TARGET = simplepush
COVER_MODE = count
COVER_PATH = $(HERE)/.coverage

VERSION=$(shell git describe --tags --always HEAD 2>/dev/null)
ifneq ($(strip $(VERSION)),)
	GOLDFLAGS := -X $(PACKAGE)/simplepush.VERSION $(VERSION) $(GOLDFLAGS)
endif

.PHONY: all build clean test $(TARGET) memcached

all: build

$(BIN):
	mkdir -p $(BIN)

$(DEPS):
	@echo "Installing dependencies"
	GOPATH=$(GOPATH) $(GPM) install
	GOPATH=$(GOPATH) go get -u github.com/mattn/goveralls

build: $(DEPS)

libmemcached-1.0.18:
	wget -qO - https://launchpad.net/libmemcached/1.0/1.0.18/+download/libmemcached-1.0.18.tar.gz | tar xvz
	cd libmemcached-1.0.18 && \
	./configure --prefix=/usr && \
	autoreconf -ivf
ifeq ($(PLATFORM),Darwin)
	cd libmemcached-1.0.18 && \
	sed -i '' $$'/ax_pthread_flags="pthreads none -Kthread -kthread lthread -pthread -pthreads -mthreads pthread --thread-safe -mt pthread-config"/c\\\nax_pthread_flags=\"pthreads none -Kthread -kthread lthread -lpthread -lpthreads -mthreads pthread --thread-safe -mt pthread-config"\n' m4/ax_pthread.m4
else
	cd libmemcached-1.0.18 && \
	sed -i '/ax_pthread_flags="pthreads none -Kthread -kthread lthread -pthread -pthreads -mthreads pthread --thread-safe -mt pthread-config"/c\ax_pthread_flags="pthreads none -Kthread -kthread lthread -lpthread -lpthreads -mthreads pthread --thread-safe -mt pthread-config"' m4/ax_pthread.m4
endif

memcached: libmemcached-1.0.18
	cd libmemcached-1.0.18 && sudo make install

$(TARGET):
	rm -f $(TARGET)
	@echo "Building simplepush"
	GOPATH=$(GOPATH) go build \
		-ldflags "$(GOLDFLAGS)" -tags libmemcached -o $(TARGET) $(PACKAGE)

$(HERE)/mockgen:
	GOPATH=$(GOPATH) go build github.com/rafrombrc/gomock/mockgen

test-mocks: $(HERE)/mockgen
	./mockgen -source=src/github.com/mozilla-services/pushgo/simplepush/config.go \
		-destination=src/github.com/mozilla-services/pushgo/simplepush/mock_config_test.go -package="simplepush"
	./mockgen -source=src/github.com/mozilla-services/pushgo/simplepush/worker.go \
		-destination=src/github.com/mozilla-services/pushgo/simplepush/mock_worker_test.go -package="simplepush"
	./mockgen -source=src/github.com/mozilla-services/pushgo/simplepush/storage.go \
		-destination=src/github.com/mozilla-services/pushgo/simplepush/mock_store_test.go -package="simplepush"
	./mockgen -source=src/github.com/mozilla-services/pushgo/simplepush/locator.go \
		-destination=src/github.com/mozilla-services/pushgo/simplepush/mock_locator_test.go -package="simplepush"
	./mockgen -source=src/github.com/mozilla-services/pushgo/simplepush/metrics.go \
		-destination=src/github.com/mozilla-services/pushgo/simplepush/mock_metrics_test.go -package="simplepush"
	# Note that to generate the log mock, the HasConfigStruct needs to be manually
	# copied into log.go while this is run, then the mocked config struct needs to be
	# removed from the mock_log_test.go file.
	# Issue: https://code.google.com/p/gomock/issues/detail?id=16
	#./mockgen -source=src/github.com/mozilla-services/pushgo/simplepush/log.go \
	#	-destination=src/github.com/mozilla-services/pushgo/simplepush/mock_log_test.go -package="simplepush"

test-gomc:
	GOPATH=$(GOPATH) go test \
		-tags "memcached_server_test libmemcached" \
		-ldflags "$(GOLDFLAGS)" $(addprefix $(PACKAGE)/,id retry simplepush)

test-gomemcache:
	GOPATH=$(GOPATH) go test \
		-tags memcached_server_test \
		-ldflags "$(GOLDFLAGS)" $(addprefix $(PACKAGE)/,id retry simplepush)

clean-cov:
	rm -rf $(COVER_PATH)
	rm -f $(addprefix coverage,.out .html)

cov-dir: clean-cov
	mkdir -p $(COVER_PATH)

retry-cov: cov-dir
	GOPATH=$(GOPATH) go test \
		-covermode=$(COVER_MODE) -coverprofile=$(COVER_PATH)/retry.out \
		-ldflags "$(GOLDFLAGS)" $(PACKAGE)/retry

id-cov: cov-dir
	GOPATH=$(GOPATH) go test \
		-covermode=$(COVER_MODE) -coverprofile=$(COVER_PATH)/id.out \
		-ldflags "$(GOLDFLAGS)" $(PACKAGE)/id

simplepush-cov: cov-dir
	GOPATH=$(GOPATH) go test \
		-covermode=$(COVER_MODE) -coverprofile=$(COVER_PATH)/simplepush.out \
		-ldflags "$(GOLDFLAGS)" $(PACKAGE)/simplepush

# Merge coverage reports for each package. -coverprofile does not support
# multiple packages; see https://github.com/golang/go/issues/6909.
test-cov: retry-cov id-cov simplepush-cov
	echo "mode: $(COVER_MODE)" > coverage.out
	grep -h -v "^mode:" $(COVER_PATH)/*.out >> coverage.out

html-cov: test-cov
	GOPATH=$(GOPATH) go tool cover \
		-html=coverage.out -o coverage.html

travis-cov: test-cov
	GOPATH=$(GOPATH) goveralls -coverprofile=coverage.out \
		-service=travis-ci -repotoken $(COVERALLS_TOKEN)

test:
<<<<<<< HEAD
	GOPATH=$(GOPATH) go test -v \
		-ldflags "$(GOLDFLAGS)" $(addprefix $(PACKAGE)/,id simplepush)
=======
	GOPATH=$(GOPATH) go test \
		-ldflags "$(GOLDFLAGS)" $(addprefix $(PACKAGE)/,id retry simplepush)
>>>>>>> 29053659

vet:
	GOPATH=$(GOPATH) go vet $(addprefix $(PACKAGE)/,client id retry simplepush)

clean: clean-cov
	rm -rf bin $(DEPS)
	rm -f $(TARGET)<|MERGE_RESOLUTION|>--- conflicted
+++ resolved
@@ -124,13 +124,8 @@
 		-service=travis-ci -repotoken $(COVERALLS_TOKEN)
 
 test:
-<<<<<<< HEAD
 	GOPATH=$(GOPATH) go test -v \
-		-ldflags "$(GOLDFLAGS)" $(addprefix $(PACKAGE)/,id simplepush)
-=======
-	GOPATH=$(GOPATH) go test \
 		-ldflags "$(GOLDFLAGS)" $(addprefix $(PACKAGE)/,id retry simplepush)
->>>>>>> 29053659
 
 vet:
 	GOPATH=$(GOPATH) go vet $(addprefix $(PACKAGE)/,client id retry simplepush)
