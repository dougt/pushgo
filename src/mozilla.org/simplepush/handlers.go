/* This Source Code Form is subject to the terms of the Mozilla Public
 * License, v. 2.0. If a copy of the MPL was not distributed with this
 * file, You can obtain one at http://mozilla.org/MPL/2.0/. */

package simplepush

import (
<<<<<<< HEAD
=======
	"code.google.com/p/go.net/websocket"
	"github.com/gorilla/mux"
	"mozilla.org/simplepush/router"
	"mozilla.org/simplepush/sperrors"
	"mozilla.org/simplepush/storage"
	"mozilla.org/util"

>>>>>>> 0f27ece9
	"encoding/json"
	"errors"
	"fmt"
	"io/ioutil"
	"net/http"
	"regexp"
	"runtime"
	"runtime/debug"
	"strconv"
	"strings"
	"sync/atomic"
	"time"

	"code.google.com/p/go.net/websocket"
	"github.com/gorilla/mux"

	"mozilla.org/simplepush/sperrors"
)

var (
	toomany int32 = 0
)

type HandlerConfig struct{}

type Handler struct {
<<<<<<< HEAD
	app             *Application
	logger          *SimpleLogger
	storage         *Storage
	router          *Router
	metrics         *Metrics
	max_connections int
	token_key       []byte
}

func (self *Handler) ConfigStruct() interface{} {
	return &HandlerConfig{}
}

func (self *Handler) Init(app *Application, config interface{}) error {
	self.app = app
	self.logger = app.Logger()
	self.storage = app.Storage()
	self.metrics = app.Metrics()
	self.router = app.Router()
	self.max_connections = app.MaxConnections()
	self.token_key = app.TokenKey()
	return nil
=======
	config          *util.MzConfig
	logger          *util.MzLogger
	storage         *storage.Store
	router          *router.Router
	metrics         *util.Metrics
	max_connections int64
	token_key       []byte
}

func NewHandler(config *util.MzConfig,
	logger *util.MzLogger,
	storage *storage.Store,
	router *router.Router,
	metrics *util.Metrics,
	token_key []byte) *Handler {
	max_connections, err := strconv.ParseInt(config.Get("max_connections", "1000"), 10, 64)
	if err != nil || max_connections == 0 {
		logger.Error("handler", "Invalid value for max_connections, using 1000",
			util.Fields{"error": err.Error()})
		max_connections = 1000
	}
	return &Handler{config: config,
		logger:          logger,
		storage:         storage,
		router:          router,
		metrics:         metrics,
		max_connections: max_connections,
		token_key:       token_key,
	}
>>>>>>> 0f27ece9
}

func (self *Handler) MetricsHandler(resp http.ResponseWriter, req *http.Request) {
	snapshot := self.metrics.Snapshot()
	resp.Header().Set("Content-Type", "application/json")
	reply, err := json.Marshal(snapshot)
	if err != nil {
		self.logger.Error("handler", "Could not generate metrics report",
			LogFields{"error": err.Error()})
		resp.Write([]byte("{}"))
		return
	}
	if reply == nil {
		reply = []byte("{}")
	}
	resp.Write(reply)
}

// VIP response
func (self *Handler) StatusHandler(resp http.ResponseWriter,
	req *http.Request) {
	// return "OK" only if all is well.
	// TODO: make sure all is well.
	clientCount := self.app.ClientCount()
	OK := "OK"
	if clientCount >= int(self.max_connections) {
		OK = "NOPE"
	}
	reply := fmt.Sprintf("{\"status\":\"%s\",\"clients\":%d}",
		OK, clientCount)
	if OK != "OK" {
		http.Error(resp, reply, http.StatusServiceUnavailable)
	} else {
		resp.Write([]byte(reply))
	}
}

func (self *Handler) RealStatusHandler(resp http.ResponseWriter,
	req *http.Request) {
	var okClients bool
	var msg string

	clientCount := self.app.ClientCount()
	if okClients = clientCount > int(self.max_connections); !okClients {
		msg += "Exceeding max_connections, "
	}
	mcStatus, err := self.storage.Status()
	if !mcStatus {
		msg += fmt.Sprintf(" Memcache error %s,", err)
	}
	ok := okClients && mcStatus
	gcount := runtime.NumGoroutine()
	repMap := JsMap{"ok": ok,
		"clientCount": clientCount,
		"maxClients":  self.max_connections,
		"mcstatus":    mcStatus,
		"goroutines":  gcount,
	}
	if err != nil {
		repMap["error"] = err.Error()
	}
	if msg != "" {
		repMap["message"] = msg
	}
	reply, err := json.Marshal(repMap)

	if ok {
		resp.Write(reply)
	} else {
		http.Error(resp, string(reply), http.StatusServiceUnavailable)
	}
}

func proxyNotification(proto, host, path string, vers int64) (err error) {

	// I have tried a number of variations on this, but while it's possible
	// to add Form values to this request, they're never actually sent out.
	// Thus, I'm using the URL arguments option. Which sucks.
	req, err := http.NewRequest("PUT",
		fmt.Sprintf("%s://%s%s?version=%d", proto, host, path, vers), nil)
	if err != nil {
		return err
	}
	client := &http.Client{}
	resp, err := client.Do(req)
	if err != nil {
		return err
	}
	if resp.StatusCode >= 200 && resp.StatusCode <= 300 {
		return nil
	}
	rbody, err := ioutil.ReadAll(resp.Body)
	return errors.New(fmt.Sprintf("Proxy failed. Returned (%d)\n %s",
		resp.StatusCode, rbody))
}

// -- REST
func (self *Handler) UpdateHandler(resp http.ResponseWriter, req *http.Request) {
	// Handle the version updates.
	var err error
	var version int64
	var pping *PropPing

	if self.app.ClientCount() > int(self.max_connections) {
		if toomany == 0 {
			atomic.StoreInt32(&toomany, 1)
			self.logger.Error("handler", "Socket Count Exceeded", nil)
		}
		http.Error(resp, "{\"error\": \"Server unavailable\"}",
			http.StatusServiceUnavailable)
		self.metrics.Increment("updates.appserver.too_many_connections")
		return
	}
	if toomany != 0 {
		atomic.StoreInt32(&toomany, 0)
	}

	timer := time.Now()
	filter := regexp.MustCompile("[^\\w-\\.\\=]")
	if self.logger.ShouldLog(DEBUG) {
		self.logger.Debug("update", "Handling Update",
			LogFields{"path": req.URL.Path})
	}

	defer func() {
		if self.logger.ShouldLog(DEBUG) {
			self.logger.Debug("update", "+++++++++++++ DONE +++", nil)
		}
	}()
	if req.Method != "PUT" {
		http.Error(resp, "", http.StatusMethodNotAllowed)
		self.metrics.Increment("updates.appserver.invalid")
		return
	}

	svers := req.FormValue("version")
	if svers != "" {
		version, err = strconv.ParseInt(svers, 10, 64)
		if err != nil || version < 0 {
			http.Error(resp, "\"Invalid Version\"", http.StatusBadRequest)
			self.metrics.Increment("updates.appserver.invalid")
			return
		}
	} else {
		version = time.Now().UTC().Unix()
	}

	// elements := strings.Split(req.URL.Path, "/")
	// pk := elements[len(elements)-1]
	var pk string
	pk, ok := mux.Vars(req)["key"]
	// TODO:
	// is there a magic flag for proxyable endpoints?
	// e.g. update/p/gcm/LSoC or something?
	// (Note, this would allow us to use smarter FE proxies.)
	if !ok || len(pk) == 0 {
		self.logger.Error("update", "No token, rejecting request",
			LogFields{"remoteAddr": req.RemoteAddr,
				"path": req.URL.Path})
		http.Error(resp, "Token not found", http.StatusNotFound)
		self.metrics.Increment("updates.appserver.invalid")
		return
	}

	if token := self.token_key; len(token) > 0 {
		if self.logger.ShouldLog(DEBUG) {
			// Note: dumping the []uint8 keys can produce terminal glitches
			self.logger.Debug("main", "Decoding...", nil)
		}
		var err error
		bpk, err := Decode(token, pk)
		if err != nil {
			self.logger.Error("update",
				"Could not decode token",
				LogFields{"primarykey": pk,
					"remoteAddr": req.RemoteAddr,
					"path":       req.URL.Path,
					"error":      ErrStr(err)})
			http.Error(resp, "", http.StatusNotFound)
			self.metrics.Increment("updates.appserver.invalid")
			return
		}

		pk = strings.TrimSpace(string(bpk))
	}

	if filter.Find([]byte(pk)) != nil {
		self.logger.Error("update",
			"Invalid token for update",
			LogFields{"token": pk,
				"path": req.URL.Path})
		http.Error(resp, "Invalid Token", http.StatusNotFound)
		self.metrics.Increment("updates.appserver.invalid")
		return
	}

<<<<<<< HEAD
	uaid, chid, err := ResolvePK(pk)
=======
	uaid, chid, err := self.storage.ResolvePK(pk)
>>>>>>> 0f27ece9
	if err != nil {
		self.logger.Error("update",
			"Could not resolve PK",
			LogFields{"primaryKey": pk,
				"path":  req.URL.Path,
				"error": ErrStr(err)})
		self.metrics.Increment("updates.appserver.invalid")
		return
	}

	if chid == "" {
		self.logger.Error("update",
			"Incomplete primary key",
			LogFields{"uaid": uaid,
				"channelID":  chid,
				"remoteAddr": req.RemoteAddr})
		self.metrics.Increment("updates.appserver.invalid")
		return
	}

	// Is this ours or should we punt to a different server?
	if !self.app.ClientExists(uaid) {
		// TODO: Move PropPing here? otherwise it's connected?
		self.metrics.Increment("updates.routed.outgoing")
		resp.Header().Set("Content-Type", "application/json")
		if err = self.router.SendUpdate(uaid, chid, version, time.Now().UTC()); err == nil {
			resp.Write([]byte("{}"))
		} else {
			resp.Write([]byte("false"))
		}
		return
	}

	// is there a Proprietary Ping for this?
	connect, err := self.storage.GetPropConnect(uaid)
	if err == nil && len(connect) > 0 {
		fmt.Printf("### Connect %s\n", connect)
		// TODO: store the prop ping?
		pping, err = NewPropPing(connect, uaid, self.app)
		if err != nil {
			self.logger.Warn("update",
				"Could not generate Proprietary Ping",
				LogFields{"error": err.Error(),
					"connect": connect})
		}
	}

	// At this point we should have a valid endpoint in the URL
	self.metrics.Increment("updates.appserver.incoming")

	/* if this is a GCM connected host, boot vers immediately to GCM
	 */
	if pping != nil && pping.CanBypassWebsocket() {
		err = pping.Send(version)
		if err != nil {
			self.logger.Error("update",
				"Could not force to proprietary ping",
				LogFields{"error": err.Error()})
		} else {
			// Neat! Might as well return.
			resp.Header().Set("Content-Type", "application/json")
			resp.Write([]byte("{}"))
			return
		}
	}
	if self.logger.ShouldLog(INFO) {
		defer func(uaid, chid, path string, timer time.Time, err error) {
			self.logger.Info("dash", "Client Update complete",
				LogFields{
					"uaid":       uaid,
					"path":       req.URL.Path,
					"channelID":  chid,
					"successful": strconv.FormatBool(err == nil),
					"duration":   strconv.FormatInt(time.Now().Sub(timer).Nanoseconds(), 10)})
		}(uaid, chid, req.URL.Path, timer, err)

		self.logger.Info("update",
			"setting version for ChannelID",
			LogFields{"uaid": uaid, "channelID": chid,
				"version": strconv.FormatInt(version, 10)})
	}
	err = self.storage.UpdateChannel(pk, version)

	if err != nil {
		self.logger.Error("update", "Cound not update channel",
			LogFields{"UAID": uaid,
				"channelID": chid,
				"version":   strconv.FormatInt(version, 10),
				"error":     err.Error()})
		status, _ := sperrors.ErrToStatus(err)
		http.Error(resp, "Could not update channel version", status)
		return
	}
	resp.Header().Set("Content-Type", "application/json")
	resp.Write([]byte("{}"))
	self.metrics.Increment("updates.received")
	// Ping the appropriate server
	if client, ok := self.app.GetClient(uaid); ok {
		self.app.Server().RequestFlush(client, chid, int64(version))
	}
	return
}

func (self *Handler) PushSocketHandler(ws *websocket.Conn) {
	if self.app.ClientCount() > int(self.max_connections) {
		if toomany == 0 {
			// Don't flood the error log.
			atomic.StoreInt32(&toomany, 1)
			self.logger.Error("dash", "Socket Count Exceeded", nil)
		}
		websocket.JSON.Send(ws, JsMap{
			"status": http.StatusServiceUnavailable,
			"error":  "Server Unavailable"})
		return
	}
	if toomany != 0 {
		atomic.StoreInt32(&toomany, 0)
	}
	timer := time.Now()
	sock := PushWS{Uaid: "",
		Socket:  ws,
		Storage: self.storage,
		Logger:  self.logger,
		Born:    timer}

	if self.logger.ShouldLog(INFO) {
		self.logger.Info("handler", "websocket connection", LogFields{
			"UserAgent":  strings.Join(ws.Request().Header["User-Agent"], ","),
			"URI":        ws.Request().RequestURI,
			"RemoteAddr": ws.Request().RemoteAddr,
		})
	}
	defer func() {
		if r := recover(); r != nil {
			debug.PrintStack()
			self.logger.Error("main", "Unknown error",
				LogFields{"error": r.(error).Error()})
		}
		// Clean-up the resources
		self.app.Server().HandleCommand(PushCommand{DIE, nil}, &sock)
	}()

	NewWorker(self.app).Run(&sock)
	if self.logger.ShouldLog(DEBUG) {
		self.logger.Debug("main", "Server for client shut-down", nil)
	}
}

// Boy Golly, sure would be nice to put this in router.go, huh?
// well, thanks to go being picky about circular references, you can't.
func (self *Handler) RouteHandler(resp http.ResponseWriter, req *http.Request) {
	var err error
	var chid string
	var ts time.Time
	var vers int64
	// get the uaid from the url
	uaid, ok := mux.Vars(req)["uaid"]
	if req.Method != "PUT" {
		http.Error(resp, "", http.StatusMethodNotAllowed)
		return
	}
	// if uid is not present, or doesn't exist in the known clients...
	if !ok || !self.app.ClientExists(uaid) {
		http.Error(resp, "UID Not Found", http.StatusNotFound)
		return
	}
	// We know of this one.
	if req.ContentLength < 1 {
		self.logger.Warn("router", "Routed update contained no body",
			LogFields{"uaid": uaid})
		http.Error(resp, "Missing body", http.StatusNotAcceptable)
		return
	}
	defer req.Body.Close()
	decoder := json.NewDecoder(req.Body)
	jdata := make(JsMap)
	err = decoder.Decode(&jdata)
	if err != nil {
		self.logger.Error("router",
			"Could not read update body",
			LogFields{"error": err.Error()})
		http.Error(resp, "Invalid body", http.StatusNotAcceptable)
		return
	}
	if v, ok := jdata["chid"]; !ok {
		self.logger.Error("router",
			"Missing chid", nil)
		http.Error(resp, "Invalid body", http.StatusNotAcceptable)
		return
	} else {
		chid = v.(string)
	}
	if v, ok := jdata["time"]; !ok {
		self.logger.Error("router",
			"Missing time", nil)
		http.Error(resp, "Invalid body", http.StatusNotAcceptable)
		return
	} else {
		ts, err = time.Parse(time.RFC3339Nano, v.(string))
		if err != nil {
			self.logger.Error("router", "Could not parse time",
				LogFields{"error": err.Error(),
					"uaid": uaid,
					"chid": chid,
					"time": v.(string)})
			http.Error(resp, "Invalid body", http.StatusNotAcceptable)
			return
		}
	}
	if v, ok := jdata["version"]; !ok {
		self.logger.Warn("router",
			"Missing version", nil)
		vers = int64(time.Now().UTC().Unix())
	} else {
		vers = int64(v.(float64))
	}
	// routed data is already in storage.
	self.metrics.Increment("updates.routed.incoming")
	err = self.app.Server().Update(chid, uaid, vers, ts)
	if err != nil {
		self.logger.Error("router",
			"Could not update local user",
			LogFields{"error": err.Error()})
		http.Error(resp, "Server Error", http.StatusInternalServerError)
		return
	}
	http.Error(resp, "Ok", http.StatusOK)
	return
}

// o4fs
// vim: set tabstab=4 softtabstop=4 shiftwidth=4 noexpandtab<|MERGE_RESOLUTION|>--- conflicted
+++ resolved
@@ -5,16 +5,6 @@
 package simplepush
 
 import (
-<<<<<<< HEAD
-=======
-	"code.google.com/p/go.net/websocket"
-	"github.com/gorilla/mux"
-	"mozilla.org/simplepush/router"
-	"mozilla.org/simplepush/sperrors"
-	"mozilla.org/simplepush/storage"
-	"mozilla.org/util"
-
->>>>>>> 0f27ece9
 	"encoding/json"
 	"errors"
 	"fmt"
@@ -41,10 +31,9 @@
 type HandlerConfig struct{}
 
 type Handler struct {
-<<<<<<< HEAD
 	app             *Application
 	logger          *SimpleLogger
-	storage         *Storage
+	store           Store
 	router          *Router
 	metrics         *Metrics
 	max_connections int
@@ -58,43 +47,12 @@
 func (self *Handler) Init(app *Application, config interface{}) error {
 	self.app = app
 	self.logger = app.Logger()
-	self.storage = app.Storage()
+	self.store = app.Store()
 	self.metrics = app.Metrics()
 	self.router = app.Router()
 	self.max_connections = app.MaxConnections()
 	self.token_key = app.TokenKey()
 	return nil
-=======
-	config          *util.MzConfig
-	logger          *util.MzLogger
-	storage         *storage.Store
-	router          *router.Router
-	metrics         *util.Metrics
-	max_connections int64
-	token_key       []byte
-}
-
-func NewHandler(config *util.MzConfig,
-	logger *util.MzLogger,
-	storage *storage.Store,
-	router *router.Router,
-	metrics *util.Metrics,
-	token_key []byte) *Handler {
-	max_connections, err := strconv.ParseInt(config.Get("max_connections", "1000"), 10, 64)
-	if err != nil || max_connections == 0 {
-		logger.Error("handler", "Invalid value for max_connections, using 1000",
-			util.Fields{"error": err.Error()})
-		max_connections = 1000
-	}
-	return &Handler{config: config,
-		logger:          logger,
-		storage:         storage,
-		router:          router,
-		metrics:         metrics,
-		max_connections: max_connections,
-		token_key:       token_key,
-	}
->>>>>>> 0f27ece9
 }
 
 func (self *Handler) MetricsHandler(resp http.ResponseWriter, req *http.Request) {
@@ -141,7 +99,7 @@
 	if okClients = clientCount > int(self.max_connections); !okClients {
 		msg += "Exceeding max_connections, "
 	}
-	mcStatus, err := self.storage.Status()
+	mcStatus, err := self.store.Status()
 	if !mcStatus {
 		msg += fmt.Sprintf(" Memcache error %s,", err)
 	}
@@ -291,17 +249,12 @@
 		return
 	}
 
-<<<<<<< HEAD
-	uaid, chid, err := ResolvePK(pk)
-=======
-	uaid, chid, err := self.storage.ResolvePK(pk)
->>>>>>> 0f27ece9
-	if err != nil {
+	uaid, chid, ok := self.store.KeyToIDs(pk)
+	if !ok {
 		self.logger.Error("update",
 			"Could not resolve PK",
 			LogFields{"primaryKey": pk,
-				"path":  req.URL.Path,
-				"error": ErrStr(err)})
+				"path": req.URL.Path})
 		self.metrics.Increment("updates.appserver.invalid")
 		return
 	}
@@ -330,7 +283,7 @@
 	}
 
 	// is there a Proprietary Ping for this?
-	connect, err := self.storage.GetPropConnect(uaid)
+	connect, err := self.store.FetchPing(uaid)
 	if err == nil && len(connect) > 0 {
 		fmt.Printf("### Connect %s\n", connect)
 		// TODO: store the prop ping?
@@ -377,7 +330,7 @@
 			LogFields{"uaid": uaid, "channelID": chid,
 				"version": strconv.FormatInt(version, 10)})
 	}
-	err = self.storage.UpdateChannel(pk, version)
+	err = self.store.Update(pk, version)
 
 	if err != nil {
 		self.logger.Error("update", "Cound not update channel",
@@ -416,10 +369,10 @@
 	}
 	timer := time.Now()
 	sock := PushWS{Uaid: "",
-		Socket:  ws,
-		Storage: self.storage,
-		Logger:  self.logger,
-		Born:    timer}
+		Socket: ws,
+		Store:  self.store,
+		Logger: self.logger,
+		Born:   timer}
 
 	if self.logger.ShouldLog(INFO) {
 		self.logger.Info("handler", "websocket connection", LogFields{
