/* This Source Code Form is subject to the terms of the Mozilla Public
 * License, v. 2.0. If a copy of the MPL was not distributed with this
 * file, You can obtain one at http://mozilla.org/MPL/2.0/. */

package util

import (
	"code.google.com/p/go-uuid/uuid"
	"github.com/mozilla-services/heka/client"
	"github.com/mozilla-services/heka/message"

	"fmt"
	"log"
	"os"
	"runtime"
	"runtime/debug"
	"strconv"
	"time"
)

type HekaLogger struct {
	client   client.Client
	encoder  client.Encoder
	sender   client.Sender
	logname  string
	pid      int32
	hostname string
	conf     JsMap
	tracer   bool
<<<<<<< HEAD
    filter   int64
=======
	Enabled  bool
>>>>>>> a20cbdc1
}

const (
	CRITICAL = iota
	ERROR
	WARNING
	INFO
	DEBUG
)

func NewHekaLogger(conf JsMap) *HekaLogger {
	//Preflight
	var ok bool
	var encoder client.Encoder
	var sender client.Sender
	var logname string
	var err error
	var tracer bool
    var filter int64
	pid := int32(os.Getpid())
	encoder = nil
	sender = nil
	logname = ""
	tracer = false

	if _, ok = conf["heka.sender"]; !ok {
		conf["heka.sender"] = "tcp"
	}
	if _, ok = conf["heka.server_addr"]; !ok {
		conf["heka.server_addr"] = "127.0.0.1:5565"
	}
	if _, ok = conf["heka.logger_name"]; !ok {
		conf["heka.logger_name"] = "simplepush"
	}
	if _, ok = conf["heka.current_host"]; !ok {
		conf["heka.current_host"], _ = os.Hostname()
	}
	if _, ok = conf["heka.show_caller"]; ok {
		tracer, _ = strconv.ParseBool(conf["heka.show_caller"].(string))
	}
    filter, _ = strconv.ParseInt(MzGet(conf, "log.filter", "10"),0, 0 )
	if MzGetFlag(conf, "heka.use") {
		encoder = client.NewJsonEncoder(nil)
		sender, err = client.NewNetworkSender(conf["heka.sender"].(string),
			conf["heka.server_addr"].(string))
		if err != nil {
			log.Panic("Could not create sender ", err)
		}
		logname = conf["heka.logger_name"].(string)
	}
	return &HekaLogger{encoder: encoder,
		sender:   sender,
		logname:  logname,
		pid:      pid,
		hostname: conf["heka.current_host"].(string),
		conf:     conf,
		tracer:   tracer,
<<<<<<< HEAD
        filter:   filter}
=======
		Enabled:  true,
	}
>>>>>>> a20cbdc1
}

func addFields(msg *message.Message, fields JsMap) (err error) {
	for key, ival := range fields {
		var field *message.Field
		if ival == nil {
			continue
		}
		if key == "" {
			continue
		}
		field, err = message.NewField(key, ival, ival.(string))
		if err != nil {
			return err
		}
		msg.AddField(field)
	}
	return err
}

//TODO: Change the last arg to be something like fields ...interface{}
func (self HekaLogger) Log(level int32, mtype, payload string, fields JsMap) (err error) {
	if !self.Enabled {
		return
	}

	var caller JsMap
	if self.tracer {
		if pc, file, line, ok := runtime.Caller(2); ok {
			funk := runtime.FuncForPC(pc)
			caller = JsMap{
				"file": file,
				"line": line,
				"name": funk.Name()}
		}
	}

	if int64(level) < self.filter {
		dump := fmt.Sprintf("[%d]% 7s: %s", level, mtype, payload)
		if len(fields) > 0 {
			dump += fmt.Sprintf(" {%s}", fields)
		}
		if len(caller) > 0 {
			dump += fmt.Sprintf(" [%s:%d %s]", caller["file"],
				caller["line"], caller["name"])
		}
		log.Printf(payload)
	}

	// Don't send an error if there's nothing to do
	if self.sender == nil {
		return nil
	}

	var stream []byte

	msg := &message.Message{}
	msg.SetTimestamp(time.Now().UnixNano())
	msg.SetUuid(uuid.NewRandom())
	msg.SetLogger(self.logname)
	msg.SetType(mtype)
	msg.SetPid(self.pid)
	msg.SetSeverity(level)
	msg.SetHostname(self.hostname)
	if len(payload) > 0 {
		msg.SetPayload(payload)
	}
    /*
	err = addFields(msg, fields)
	if err != nil {
		return err
	}
	err = addFields(msg, caller)
	if err != nil {
		return err
	}
    */
	err = self.encoder.EncodeMessageStream(msg, &stream)
	if err != nil {
		log.Fatal("ERROR: Could not encode log message (%s)", err)
		return err
	}
	err = self.sender.SendMessage(stream)
	if err != nil {
		log.Fatal("ERROR: Could not send message (%s)", err)
		return err
	}
	return nil
}

func (self HekaLogger) Info(mtype, msg string, fields JsMap) (err error) {
	return self.Log(INFO, mtype, msg, fields)
}

func (self HekaLogger) Debug(mtype, msg string, fields JsMap) (err error) {
	return self.Log(DEBUG, mtype, msg, fields)
}

func (self HekaLogger) Warn(mtype, msg string, fields JsMap) (err error) {
	return self.Log(WARNING, mtype, msg, fields)
}

func (self HekaLogger) Error(mtype, msg string, fields JsMap) (err error) {
	return self.Log(ERROR, mtype, msg, fields)
}

func (self HekaLogger) Critical(mtype, msg string, fields JsMap) (err error) {
	debug.PrintStack()
	return self.Log(CRITICAL, mtype, msg, fields)
}

// o4fs
// vim: set tabstab=4 softtabstop=4 shiftwidth=4 noexpandtab<|MERGE_RESOLUTION|>--- conflicted
+++ resolved
@@ -27,11 +27,7 @@
 	hostname string
 	conf     JsMap
 	tracer   bool
-<<<<<<< HEAD
     filter   int64
-=======
-	Enabled  bool
->>>>>>> a20cbdc1
 }
 
 const (
@@ -89,12 +85,7 @@
 		hostname: conf["heka.current_host"].(string),
 		conf:     conf,
 		tracer:   tracer,
-<<<<<<< HEAD
         filter:   filter}
-=======
-		Enabled:  true,
-	}
->>>>>>> a20cbdc1
 }
 
 func addFields(msg *message.Message, fields JsMap) (err error) {
@@ -117,9 +108,6 @@
 
 //TODO: Change the last arg to be something like fields ...interface{}
 func (self HekaLogger) Log(level int32, mtype, payload string, fields JsMap) (err error) {
-	if !self.Enabled {
-		return
-	}
 
 	var caller JsMap
 	if self.tracer {
