--- conflicted
+++ resolved
@@ -9,11 +9,6 @@
 	"encoding/hex"
 	"errors"
 	"fmt"
-<<<<<<< HEAD
-	"io"
-	"strings"
-=======
->>>>>>> 7cb1e48e
 )
 
 var ErrInvalid = errors.New("Invalid ID")
@@ -21,13 +16,10 @@
 // GenerateBytes generates a decoded UUID byte slice.
 func GenerateBytes() (bytes []byte, err error) {
 	bytes = make([]byte, 16)
-	var totalRead, bytesRead int
-	for totalRead < len(bytes) {
-		if bytesRead, err = rand.Reader.Read(bytes[totalRead:]); err != nil {
-			return nil, err
-		}
-		totalRead += bytesRead
-	}
+    _, err = rand.Read(bytes)
+    if err != nil {
+        return nil, err
+    }
 	bytes[6] = (bytes[6] & 0x0f) | 0x40
 	bytes[8] = (bytes[8] & 0x3f) | 0x80
 	return bytes, nil
@@ -72,8 +64,6 @@
 	}
 	source := make([]byte, 32)
 	sourceIndex := 0
-	// strip optional "-" from uuids
-	id = strings.Replace(id, "-", "", -1)
 	for index := 0; index < len(id); index++ {
 		if id[index] == '-' {
 			continue
