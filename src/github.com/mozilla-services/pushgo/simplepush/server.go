/* This Source Code Form is subject to the terms of the Mozilla Public
 * License, v. 2.0. If a copy of the MPL was not distributed with this
 * file, You can obtain one at http://mozilla.org/MPL/2.0/. */

package simplepush

import (
	"bytes"
	"errors"
	"runtime"
	"strconv"
	"text/template"
	"time"
)

// -- SERVER this handles REST requests and coordinates between connected
// clients (e.g. wakes client when data is ready, potentially issues remote
// wake command to client, etc.)

// Basic global server options
type ServerConfig struct {
	PushEndpoint string `toml:"push_endpoint_template" env:"push_url_template"`
}

// Server responds to client commands and delivers updates.
type Server interface {
	// RequestFlush sends an update containing chid, vers, and data to worker. If
	// worker is nil, RequestFlush is a no-op. If RequestFlush panics and a
	// proprietary pinger is set, the update will be delivered via the
	// proprietary mechanism.
	RequestFlush(worker Worker, chid string, vers int64, data string) (err error)

	// UpdateWorker updates the storage backend and flushes an update to worker.
	// sentAt indicates when the update was sent by the application server.
	UpdateWorker(worker Worker, chid string, vers int64,
		sentAt time.Time, data string) (err error)

	// Hello adds worker to the worker map and registers the connecting client
	// with the router. If connect is not empty and a proprietary pinger is
	// set, the client will be registered with the pinger.
	Hello(worker Worker, connect []byte) error

	// Regis constructs an endpoint URL for the given channel ID chid. The app
	// server can use this URL to send updates to worker.
	Regis(worker Worker, chid string) (endpoint string, err error)

	// Bye removes worker from the worker map, deregisters the client from the
	// router, and closes the underlying socket. Invoking Bye multiple times for
	// the same worker is a no-op.
	Bye(worker Worker) error
}

func NewServer() *Serv {
	return new(Serv)
}

type Serv struct {
	app      *Application
	logger   *SimpleLogger
	metrics  Statistician
	store    Store
	router   Router
	key      []byte
	template *template.Template
	prop     PropPinger
}

func (self *Serv) ConfigStruct() interface{} {
	return &ServerConfig{
		PushEndpoint: "{{.CurrentHost}}/update/{{.Token}}",
	}
}

func (self *Serv) Init(app *Application, config interface{}) (err error) {
	conf := config.(*ServerConfig)

	self.app = app
	self.logger = app.Logger()
	self.metrics = app.Metrics()
	self.store = app.Store()

	self.prop = app.PropPinger()
	self.key = app.TokenKey()
	self.router = app.Router()

	if self.template, err = template.New("Push").Parse(conf.PushEndpoint); err != nil {
		self.logger.Panic("server", "Could not parse push endpoint template",
			LogFields{"error": err.Error()})
		return err
	}

	return nil
}

// A client connects!
func (self *Serv) Hello(worker Worker, connect []byte) error {

	uaid := worker.UAID()

	if self.logger.ShouldLog(INFO) {
		self.logger.Info("server", "handling 'hello'",
			LogFields{"uaid": uaid})
	}

<<<<<<< HEAD
	if connect, _ := args["connect"].([]byte); len(connect) > 0 && self.prop != nil {
		if self.logger.ShouldLog(DEBUG) {
			self.logger.Debug("server", "Storing proprietary connection info",
				LogFields{"connect": string(connect)})
		}
=======
	if len(connect) > 0 && self.prop != nil {
>>>>>>> b35582bb
		if err := self.prop.Register(uaid, connect); err != nil {
			if self.logger.ShouldLog(WARNING) {
				self.logger.Warn("server", "Could not set proprietary info",
					LogFields{"error": err.Error(),
						"connect": string(connect)})
			}
		}
	}

	// Create a new, live client entry for this record.
	// See Bye for discussion of potential longer term storage of this info
	self.app.AddWorker(uaid, worker)
	self.router.Register(uaid)
	self.logger.Info("dash", "Client registered", nil)

	// We don't register the list of known ChannelIDs since we echo
	// back any ChannelIDs sent on behalf of this UAID.
	return nil
}

func (self *Serv) Bye(worker Worker) error {
	// Remove the UAID as a registered listener.
	// NOTE: in instances where proprietary wake-ups are issued, you may
	// wish not to delete the record from Clients, since this is the only
	// way to note a record needs waking.
	//
	// For that matter, you may wish to store the Proprietary wake data to
	// something commonly shared (like memcache) so that the device can be
	// woken when not connected.
	now := time.Now()
	uaid := worker.UAID()
	if self.logger.ShouldLog(DEBUG) {
		self.logger.Debug("server", "Cleaning up socket",
			LogFields{"uaid": uaid})
	}
	if self.logger.ShouldLog(INFO) {
		self.logger.Info("dash", "Socket connection terminated",
			LogFields{
				"uaid":     uaid,
				"duration": strconv.FormatInt(int64(now.Sub(worker.Born())), 10)})
	}
	if removed := self.app.RemoveWorker(uaid, worker); removed {
		self.router.Unregister(uaid)
	}
	return worker.Close()
}

func (self *Serv) Regis(worker Worker, chid string) (endpoint string, err error) {
	// A semi-no-op, since we don't care about the appid, but we do want
	// to create a valid endpoint.
	// Generate the call back URL
	uaid := worker.UAID()
	token, err := self.store.IDsToKey(uaid, chid)
	if err != nil {
		return "", err
	}
	if token, err = self.encodePK(token); err != nil {
		if self.logger.ShouldLog(ERROR) {
			self.logger.Error("server", "Token Encoding error",
				LogFields{"uaid": uaid,
					"channelID": chid})
		}
		return "", err
	}

	if endpoint, err = self.genEndpoint(token); err != nil {
		if self.logger.ShouldLog(ERROR) {
			self.logger.Error("server",
				"Could not generate Push Endpoint",
				LogFields{"error": err.Error()})
		}
		return "", err
	}
	if self.logger.ShouldLog(INFO) {
		self.logger.Info("server",
			"Generated Push Endpoint",
			LogFields{"uaid": uaid,
				"channelID": chid,
				"token":     token,
				"endpoint":  endpoint})
	}
	return endpoint, nil
}

func (self *Serv) encodePK(key string) (token string, err error) {
	if len(self.key) == 0 {
		return key, nil
	}
	// if there is a key, encrypt the token
	btoken := []byte(key)
	return Encode(self.key, btoken)
}

func (self *Serv) genEndpoint(token string) (string, error) {
	// cheezy variable replacement.
	endpoint := new(bytes.Buffer)
	if err := self.template.Execute(endpoint, struct {
		Token       string
		CurrentHost string
	}{
		token,
		self.app.EndpointHandler().URL(),
	}); err != nil {
		return "", err
	}
	return endpoint.String(), nil
}

// RequestFlush implements Server.RequestFlush.
func (self *Serv) RequestFlush(worker Worker, channel string,
	version int64, data string) (err error) {

	var uaid string
	defer func() {
		if r := recover(); r != nil {
			if flushErr, ok := r.(error); ok {
				err = flushErr
			} else {
				err = errors.New("Error requesting flush")
			}
			if self.logger.ShouldLog(ERROR) {
				stack := make([]byte, 1<<16)
				n := runtime.Stack(stack, false)
				self.logger.Error("server",
					"requestFlush failed",
					LogFields{"error": err.Error(),
						"uaid":  uaid,
						"stack": string(stack[:n])})
			}
			if len(uaid) > 0 && self.prop != nil {
				self.prop.Send(uaid, version, data)
			}
		}
		return
	}()

	if worker != nil {
		uaid = worker.UAID()
		if self.logger.ShouldLog(INFO) {
			self.logger.Info("server",
				"Requesting flush",
				LogFields{"uaid": uaid,
					"chid":    channel,
					"version": strconv.FormatInt(version, 10),
					"data":    data,
				})
		}

		// Attempt to send the command
		return worker.Flush(0, channel, version, data)
	}
	return nil
}

// UpdateWorker implements Server.UpdateWorker.
func (self *Serv) UpdateWorker(worker Worker, chid string,
	vers int64, time time.Time, data string) (err error) {

	if worker == nil {
		return nil
	}
	uaid := worker.UAID()
	var reason string
	if err = self.store.Update(uaid, chid, vers); err != nil {
		reason = "Failed to update channel"
		goto updateError
	}

	if err = self.RequestFlush(worker, chid, vers, data); err != nil {
		reason = "Failed to flush"
		goto updateError
	}
	return nil

updateError:
	if self.logger.ShouldLog(ERROR) {
		self.logger.Error("server", reason,
			LogFields{"error": err.Error(),
				"uaid": uaid,
				"chid": chid})
	}
	return err
}

// o4fs
// vim: set tabstab=4 softtabstop=4 shiftwidth=4 noexpandtab<|MERGE_RESOLUTION|>--- conflicted
+++ resolved
@@ -102,15 +102,7 @@
 			LogFields{"uaid": uaid})
 	}
 
-<<<<<<< HEAD
-	if connect, _ := args["connect"].([]byte); len(connect) > 0 && self.prop != nil {
-		if self.logger.ShouldLog(DEBUG) {
-			self.logger.Debug("server", "Storing proprietary connection info",
-				LogFields{"connect": string(connect)})
-		}
-=======
 	if len(connect) > 0 && self.prop != nil {
->>>>>>> b35582bb
 		if err := self.prop.Register(uaid, connect); err != nil {
 			if self.logger.ShouldLog(WARNING) {
 				self.logger.Warn("server", "Could not set proprietary info",
